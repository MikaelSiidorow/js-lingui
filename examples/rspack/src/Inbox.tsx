--- conflicted
+++ resolved
@@ -1,14 +1,6 @@
-<<<<<<< HEAD
-import React from "react"
-
 import { useLingui } from "@lingui/react"
 
-import { Trans, Plural } from "@lingui/react/macro"
-=======
-import { useLingui } from "@lingui/react";
-
-import { Plural, Trans } from "@lingui/macro";
->>>>>>> 17e0af54
+import { Plural, Trans } from "@lingui/react/macro"
 
 import LocaleSwitcher from "./LocaleSwitcher"
 
