{
  "name": "nextjs-swc-example",
  "version": "0.1.0",
  "private": true,
  "scripts": {
    "dev": "next dev",
    "debug": "NODE_OPTIONS='--inspect' next dev",
    "build": "yarn lingui:extract && next build",
    "start": "next start",
    "lingui:extract": "lingui extract --clean",
    "test": "yarn build",
    "type-check": "tsc --noEmit"
  },
  "dependencies": {
<<<<<<< HEAD
    "@lingui/core": "^4.8.0-next.0",
    "@lingui/react": "^4.8.0-next.0",
    "next": "13.5.6",
=======
    "@lingui/core": "^4.11.0",
    "@lingui/react": "^4.11.0",
    "negotiator": "^0.6.3",
    "next": "^14.2.3",
>>>>>>> 17e0af54
    "react": "18.2.0",
    "react-dom": "18.2.0"
  },
  "devDependencies": {
<<<<<<< HEAD
    "@lingui/cli": "^4.8.0-next.0",
    "@lingui/loader": "^4.8.0-next.0",
    "@lingui/swc-plugin": "4.0.6",
    "@types/react": "^18.0.14",
    "eslint": "8.35.0",
    "eslint-config-next": "12.3.4",
    "typescript": "^4.7.4"
=======
    "@lingui/cli": "^4.11.0",
    "@lingui/loader": "^4.11.0",
    "@lingui/macro": "^4.11.0",
    "@lingui/swc-plugin": "4.0.7",
    "@types/negotiator": "^0.6.3",
    "@types/react": "^18.3.3",
    "@types/react-dom": "^18.3.0",
    "eslint": "^8.57.0",
    "eslint-config-next": "^14.2.3",
    "typescript": "^5.4.5"
>>>>>>> 17e0af54
  }
}<|MERGE_RESOLUTION|>--- conflicted
+++ resolved
@@ -12,29 +12,14 @@
     "type-check": "tsc --noEmit"
   },
   "dependencies": {
-<<<<<<< HEAD
-    "@lingui/core": "^4.8.0-next.0",
-    "@lingui/react": "^4.8.0-next.0",
-    "next": "13.5.6",
-=======
     "@lingui/core": "^4.11.0",
     "@lingui/react": "^4.11.0",
     "negotiator": "^0.6.3",
     "next": "^14.2.3",
->>>>>>> 17e0af54
     "react": "18.2.0",
     "react-dom": "18.2.0"
   },
   "devDependencies": {
-<<<<<<< HEAD
-    "@lingui/cli": "^4.8.0-next.0",
-    "@lingui/loader": "^4.8.0-next.0",
-    "@lingui/swc-plugin": "4.0.6",
-    "@types/react": "^18.0.14",
-    "eslint": "8.35.0",
-    "eslint-config-next": "12.3.4",
-    "typescript": "^4.7.4"
-=======
     "@lingui/cli": "^4.11.0",
     "@lingui/loader": "^4.11.0",
     "@lingui/macro": "^4.11.0",
@@ -45,6 +30,5 @@
     "eslint": "^8.57.0",
     "eslint-config-next": "^14.2.3",
     "typescript": "^5.4.5"
->>>>>>> 17e0af54
   }
 }