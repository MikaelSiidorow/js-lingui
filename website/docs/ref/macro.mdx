--- conflicted
+++ resolved
@@ -13,57 +13,37 @@
 import TabItem from "@theme/TabItem";
 
 <Tabs groupId="babel-swc">
-<<<<<<< HEAD
-  <TabItem value="babel" label="Babel" default>
-    Lingui macros require `@lingui/babel-plugin-lingui-macro` or [babel-plugin-macros](https://github.com/kentcdodds/babel-plugin-macros) to work.
-
-    The recommended way is to use `@lingui/babel-plugin-lingui-macro` directly, but if you use a framework which is does not allow to change babel configuration (for example Create React App > 2.0), that frameworks might support `babel-plugin-macros` out of the box.
-
-    - Install `@lingui/babel-plugin-lingui-macro` as a dev dependency:
-
-      ```bash npm2yarn
-      npm install --save-dev babel-plugin-macros
-      ```
-
-    - Add `@lingui/babel-plugin-lingui-macro` to the top of plugins section in your Babel config:
-
-      ```json
-      {
-        "plugins": ["@lingui/babel-plugin-lingui-macro"]
-      }
-      ```
-=======
 <TabItem value="babel" label="Babel" default>
 
-Babel macros require [babel-plugin-macros](https://github.com/kentcdodds/babel-plugin-macros) to work. If you use a framework (for example GatsbyJS, Create React App > 2.0) you might already have macros enabled. Otherwise, install it as any other Babel plugin:
-
-- Install `babel-plugin-macros` as a dev dependency and `@lingui/macro` as dependency:
-
-  ```bash npm2yarn
-  npm install --save-dev babel-plugin-macros
-  npm install --save @lingui/macro
-  ```
->>>>>>> 263faa5b
-
-- Add `macros` to the top of plugins section in your Babel config:
-
-  ```json
-  {
-    "plugins": ["macros"]
-  }
-  ```
-
-  When using any preset, first check if it includes the `macros` plugin. These presets already includes the `macros` plugin: `react-scripts`.
+Lingui macros require `@lingui/babel-plugin-lingui-macro` or [babel-plugin-macros](https://github.com/kentcdodds/babel-plugin-macros) to work.
+
+The recommended way is to use `@lingui/babel-plugin-lingui-macro` directly, but if you use a framework which is does not allow to change babel configuration (for example Create React App > 2.0), that frameworks might support `babel-plugin-macros` out of the box.
+
+- Install `@lingui/babel-plugin-lingui-macro` as a dev dependency:
+
+```bash npm2yarn
+npm install --save-dev babel-plugin-macros
+```
+
+- Add `@lingui/babel-plugin-lingui-macro` to the top of plugins section in your Babel config:
+
+```json
+{
+  "plugins": ["@lingui/babel-plugin-lingui-macro"]
+}
+```
+
+When using any preset, first check if it includes the `macros` plugin. These presets already includes the `macros` plugin: `react-scripts`.
 
 </TabItem>
 <TabItem value="swc" label="SWC">
 
 - Install `@lingui/swc-plugin` as a dev dependency and `@lingui/macro` as dependency:
 
-  ```bash npm2yarn
-  npm install --save-dev @lingui/swc-plugin
-  npm install --save @lingui/macro
-  ```
+```bash npm2yarn
+npm install --save-dev @lingui/swc-plugin
+npm install --save @lingui/macro
+```
 
 - [Add necessary configurations](/docs/ref/swc-plugin.md#usage).
 
