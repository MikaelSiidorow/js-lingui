--- conflicted
+++ resolved
@@ -33,25 +33,6 @@
   return false
 }
 
-<<<<<<< HEAD
-async function copyFlowTypes(name) {
-  // Windows isn't supported in flow gen-flow-files
-  if (process.platform === "win32") return
-
-  const srcDir = `packages/${name}/src`
-  const outDir = `build/packages/${name}`
-
-  const msg = chalk.white.bold(`@lingui/${name}`) + chalk.dim(` (flow types)`)
-  const spinner = ora(msg).start()
-
-  await asyncExecuteCommand(
-    `yarn flow-copy-source -i **/*.test.js -i **/fixtures/** ${srcDir} ${outDir}`
-  )
-  spinner.succeed()
-}
-
-=======
->>>>>>> f0bfbc2d
 async function buildEverything() {
   await asyncRimRaf("build")
 
