--- conflicted
+++ resolved
@@ -33,7 +33,6 @@
     "node": ">=16.0.0"
   },
   "dependencies": {
-<<<<<<< HEAD
     "@babel/runtime": "^7.20.13"
   },
   "devDependencies": {
@@ -41,11 +40,5 @@
     "@babel/types": "^7.20.7",
     "@lingui/jest-mocks": "*",
     "@babel/traverse": "7.20.12"
-=======
-    "@babel/generator": "^7.20.14",
-    "@babel/runtime": "^7.20.13",
-    "@lingui/conf": "3.17.2",
-    "mkdirp": "^1.0.4"
->>>>>>> 31dcab5a
   }
 }