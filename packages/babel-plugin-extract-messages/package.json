--- conflicted
+++ resolved
@@ -1,10 +1,6 @@
 {
   "name": "@lingui/babel-plugin-extract-messages",
-<<<<<<< HEAD
   "version": "5.0.0-next.1",
-=======
-  "version": "4.13.0",
->>>>>>> 263faa5b
   "description": "Babel plugin for collecting messages from source code for internationalization",
   "main": "./dist/index.cjs",
   "module": "./dist/index.mjs",
