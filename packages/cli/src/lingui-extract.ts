import chalk from "chalk"
import chokidar from "chokidar"
import { program } from "commander"

import { getConfig, LinguiConfigNormalized } from "@lingui/conf"

import { AllCatalogsType, getCatalogs } from "./api/catalog"
import { printStats } from "./api/stats"
import { helpRun } from "./api/help"
import ora from "ora"

export type CliExtractOptions = {
  verbose: boolean
  files?: string[]
  clean: boolean
  overwrite: boolean
  locale: string
  prevFormat: string | null
  watch?: boolean
}

export default async function command(
  config: LinguiConfigNormalized,
  options: Partial<CliExtractOptions>
): Promise<boolean> {
  options.verbose && console.log("Extracting messages from source files…")

  const catalogs = getCatalogs(config)
  const catalogStats: { [path: string]: AllCatalogsType } = {}
  let commandSuccess = true

  const spinner = ora().start()

  for (let catalog of catalogs) {
    const catalogSuccess = await catalog.make({
      ...(options as CliExtractOptions),
      orderBy: config.orderBy,
    })

    catalogStats[catalog.path] = catalog.readAll()
    commandSuccess &&= catalogSuccess
  }

  if (commandSuccess) {
    spinner.succeed()
  } else {
    spinner.fail()
  }

  Object.entries(catalogStats).forEach(([key, value]) => {
    console.log(`Catalog statistics for ${key}: `)
    console.log(printStats(config, value).toString())
    console.log()
  })

  if (!options.watch) {
    console.log(
      `(use "${chalk.yellow(
        helpRun("extract")
      )}" to update catalogs with new messages)`
    )
    console.log(
      `(use "${chalk.yellow(
        helpRun("compile")
      )}" to compile catalogs for production)`
    )
  }

  // If service key is present in configuration, synchronize with cloud translation platform
  if (
    typeof config.service === "object" &&
    config.service.name &&
    config.service.name.length
  ) {
    const moduleName =
      config.service.name.charAt(0).toLowerCase() + config.service.name.slice(1)

    import(`./services/${moduleName}`)
      .then((module) => module.default(config, options))
      .catch((err) =>
        console.error(`Can't load service module ${moduleName}`, err)
      )
  }

  return commandSuccess
}

type CliOptions = {
  verbose: boolean
  config: string
  convertFrom: string
  debounce: number
  files?: string[]
  clean: boolean
  overwrite: boolean
  locale: string
  prevFormat: string | null
  watch?: boolean
}

if (require.main === module) {
  program
    .option("--config <path>", "Path to the config file")
    .option("--locale <locale>", "Only extract the specified locale")
    .option("--overwrite", "Overwrite translations for source locale")
    .option("--clean", "Remove obsolete translations")
    .option(
      "--debounce <delay>",
      "Debounces extraction for given amount of milliseconds"
    )
    .option("--verbose", "Verbose output")
    .option(
      "--convert-from <format>",
      "Convert from previous format of message catalogs"
    )
    .option("--watch", "Enables Watch Mode")
    .parse(process.argv)

  const options = program.opts<CliOptions>()

  const config = getConfig({
    configPath: options.config,
  })

  let hasErrors = false

  const prevFormat = options.convertFrom
  if (prevFormat && config.format === prevFormat) {
    hasErrors = true
    console.error("Trying to migrate message catalog to the same format")
    console.error(
      `Set ${chalk.bold("new")} format in LinguiJS configuration\n` +
        ` and ${chalk.bold("previous")} format using --convert-from option.`
    )
    console.log()
    console.log(`Example: Convert from lingui format to minimal`)
    console.log(chalk.yellow(helpRun(`extract --convert-from lingui`)))
    process.exit(1)
  }

  if (options.locale && !config.locales.includes(options.locale)) {
    hasErrors = true
    console.error(`Locale ${chalk.bold(options.locale)} does not exist.`)
    console.error()
  }

  if (hasErrors) process.exit(1)

  const extract = (filePath?: string[]) => {
    return command(config, {
      verbose: options.watch || options.verbose || false,
      clean: options.watch ? false : options.clean || false,
      overwrite: options.watch || options.overwrite || false,
      locale: options.locale,
      watch: options.watch || false,
      files: filePath?.length ? filePath : undefined,
      prevFormat,
    })
  }

  const changedPaths = new Set<string>()
  let debounceTimer: NodeJS.Timer
  let previousExtract = Promise.resolve(true)
  const dispatchExtract = (filePath?: string[]) => {
<<<<<<< HEAD
    // Skip debouncing if not enabled
    if (!options.debounce) return extract(filePath)
=======
    // Skip debouncing if not enabled but still chain them so no racing issue
    // on deleting the tmp folder.
    if (!program.debounce) {
      previousExtract = previousExtract.then(() => extract(filePath))
      return previousExtract
    }
>>>>>>> 34e14cd3

    filePath?.forEach((path) => changedPaths.add(path))

    // CLear the previous timer if there is any, and schedule the next
    debounceTimer && clearTimeout(debounceTimer)
    debounceTimer = setTimeout(async () => {
      const filePath = [...changedPaths]
      changedPaths.clear()

      await extract(filePath)
    }, options.debounce)
  }

  // Check if Watch Mode is enabled
  if (options.watch) {
    console.info(chalk.bold("Initializing Watch Mode..."))

    const catalogs = getCatalogs(config)
    let paths: string[] = []
    let ignored: string[] = []

    catalogs.forEach((catalog) => {
      paths.push(...catalog.include)
      ignored.push(...catalog.exclude)
    })

    const watcher = chokidar.watch(paths, {
      ignored: ["/(^|[/\\])../", ...ignored],
      persistent: true,
    })

    const onReady = () => {
      console.info(chalk.green.bold("Watcher is ready!"))
      watcher
        .on("add", (path) => dispatchExtract([path]))
        .on("change", (path) => dispatchExtract([path]))
    }

    watcher.on("ready", () => onReady())
  } else if (program.args) {
    // this behaviour occurs when we extract files by his name
    // for ex: lingui extract src/app, this will extract only files included in src/app
    extract(program.args).then((result) => {
      if (!result) process.exit(1)
    })
  } else {
    extract().then((result) => {
      if (!result) process.exit(1)
    })
  }
}<|MERGE_RESOLUTION|>--- conflicted
+++ resolved
@@ -162,17 +162,12 @@
   let debounceTimer: NodeJS.Timer
   let previousExtract = Promise.resolve(true)
   const dispatchExtract = (filePath?: string[]) => {
-<<<<<<< HEAD
-    // Skip debouncing if not enabled
-    if (!options.debounce) return extract(filePath)
-=======
     // Skip debouncing if not enabled but still chain them so no racing issue
     // on deleting the tmp folder.
     if (!program.debounce) {
       previousExtract = previousExtract.then(() => extract(filePath))
       return previousExtract
     }
->>>>>>> 34e14cd3
 
     filePath?.forEach((path) => changedPaths.add(path))
 
