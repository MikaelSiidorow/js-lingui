import chalk from "chalk"
import fs from "fs"
import * as R from "ramda"
import program from "commander"
import plurals from "make-plural"

import { getConfig } from "@lingui/conf"

import { getCatalogs } from "./api/catalog"
import { createCompiledCatalog } from "./api/compile"
import { helpRun } from "./api/help"

function command(config, options) {
  const catalogs = getCatalogs(config)

<<<<<<< HEAD
=======
  if (!locales.length) {
    console.log("No locales defined!\n")
    console.log(
      `(use "${chalk.yellow(helpRun("add-locale <locale>"))}" to add one)`
    )
    return false
  }

  const catalogs = R.mergeAll(
    locales.map(locale => ({ [locale]: catalog.read(locale) }))
  )

  const noMessages = R.compose(
    R.all(R.equals(true)),
    R.values,
    R.map(R.isEmpty)
  )
>>>>>>> f0bfbc2d
  if (noMessages(catalogs)) {
    console.error("Nothing to compile, message catalogs are empty!\n")
    console.error(
      `(use "${chalk.yellow(
        helpRun("extract")
      )}" to extract messages from source files)`
    )
    return false
  }

  console.error("Compiling message catalogs…")

  config.locales.forEach(locale => {
    const [language] = locale.split(/[_-]/)
<<<<<<< HEAD
    if (!plurals[language]) {
      console.error(
        `Error: Invalid locale ${chalk.bold(locale)} (missing plural rules)!`
=======
    if (locale !== config.pseudoLocale && !plurals[language]) {
      console.log(
        chalk.red(
          `Error: Invalid locale ${chalk.bold(locale)} (missing plural rules)!`
        )
>>>>>>> f0bfbc2d
      )
      console.error()
      process.exit(1)
    }

    catalogs.forEach(catalog => {
      const messages = catalog.getTranslations(locale, {
        fallbackLocale: config.fallbackLocale,
        sourceLocale: config.sourceLocale
      })

      if (!options.allowEmpty) {
        const missing = R.values(messages).some(R.isNil)

        if (missing) {
          console.error(
            chalk.red(
              `Error: Failed to compile catalog for locale ${chalk.bold(
                locale
              )}!`
            )
          )

          if (options.verbose) {
            console.error(chalk.red("Missing translations:"))
            missing.forEach(msgId => console.log(msgId))
          } else {
            console.error(chalk.red(`Missing ${missing.length} translation(s)`))
          }
          console.error()
          process.exit()
        }
      }

      const compiledCatalog = createCompiledCatalog(locale, messages, {
        strict: false,
        namespace: options.namespace || config.compileNamespace,
        pseudoLocale: config.pseudoLocale
      })

      const compiledPath = catalog.writeCompiled(locale, compiledCatalog)

      if (options.typescript) {
        const typescriptPath = compiledPath.replace(/\.js$/, "") + ".d.ts"
        fs.writeFileSync(
          typescriptPath,
          `import { Catalog } from '@lingui/core';
declare const catalog: Catalog;
export = catalog;
`
        )
      }

      options.verbose &&
        console.error(chalk.green(`${locale} ⇒ ${compiledPath}`))
    })
  })
}

if (require.main === module) {
  program
    .description(
      "Add compile message catalogs and add language data (plurals) to compiled bundle."
    )
    .option("--config <path>", "Path to the config file")
    .option("--strict", "Disable defaults for missing translations")
    .option("--verbose", "Verbose output")
    .option("--format <format>", "Format of message catalog")
    .option("--typescript", "Create Typescript definition for compiled bundle")
    .option(
      "--namespace <namespace>",
      "Specify namespace for compiled bundle. Ex: cjs(default) -> module.exports, window.test -> window.test"
    )
    .on("--help", function() {
      console.log("\n  Examples:\n")
      console.log(
        "    # Compile translations and use defaults or message IDs for missing translations"
      )
      console.log(`    $ ${helpRun("compile")}`)
      console.log("")
      console.log("    # Compile translations but fail when there're missing")
      console.log("    # translations (don't replace missing translations with")
      console.log("    # default messages or message IDs)")
      console.log(`    $ ${helpRun("compile --strict")}`)
    })
    .parse(process.argv)

  const config = getConfig()

  if (program.format) {
    const msg =
      "--format option is deprecated and will be removed in @lingui/cli@3.0.0." +
      " Please set format in configuration https://lingui.js.org/ref/conf.html#format"
    console.warn(msg)
    config.format = program.format
  }

  const results = command(config, {
    verbose: program.verbose || false,
    allowEmpty: !program.strict,
    typescript: program.typescript || false,
    namespace: program.namespace // we want this to be undefined if user does not specify so default can be used
  })

  if (!results || results.some(res => !res)) {
    process.exit(1)
  }

  console.log("Done!")
}

const noMessages = R.compose(
  R.all(R.equals(true)),
  R.values,
  R.map(R.isEmpty)
)<|MERGE_RESOLUTION|>--- conflicted
+++ resolved
@@ -13,26 +13,6 @@
 function command(config, options) {
   const catalogs = getCatalogs(config)
 
-<<<<<<< HEAD
-=======
-  if (!locales.length) {
-    console.log("No locales defined!\n")
-    console.log(
-      `(use "${chalk.yellow(helpRun("add-locale <locale>"))}" to add one)`
-    )
-    return false
-  }
-
-  const catalogs = R.mergeAll(
-    locales.map(locale => ({ [locale]: catalog.read(locale) }))
-  )
-
-  const noMessages = R.compose(
-    R.all(R.equals(true)),
-    R.values,
-    R.map(R.isEmpty)
-  )
->>>>>>> f0bfbc2d
   if (noMessages(catalogs)) {
     console.error("Nothing to compile, message catalogs are empty!\n")
     console.error(
@@ -47,17 +27,11 @@
 
   config.locales.forEach(locale => {
     const [language] = locale.split(/[_-]/)
-<<<<<<< HEAD
-    if (!plurals[language]) {
-      console.error(
-        `Error: Invalid locale ${chalk.bold(locale)} (missing plural rules)!`
-=======
     if (locale !== config.pseudoLocale && !plurals[language]) {
       console.log(
         chalk.red(
           `Error: Invalid locale ${chalk.bold(locale)} (missing plural rules)!`
         )
->>>>>>> f0bfbc2d
       )
       console.error()
       process.exit(1)
