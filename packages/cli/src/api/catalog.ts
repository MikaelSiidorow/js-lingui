import fs from "fs"
import path from "path"
import * as R from "ramda"
import { globSync } from "glob"
import normalize from "normalize-path"

import { LinguiConfigNormalized, OrderBy } from "@lingui/conf"

import { FormatterWrapper } from "./formats"
import { CliExtractOptions } from "../lingui-extract"
import { CliExtractTemplateOptions } from "../lingui-extract-template"
import { CompiledCatalogNamespace } from "./compile"
import {
  getTranslationsForCatalog,
  GetTranslationsOptions,
} from "./catalog/getTranslationsForCatalog"
import { mergeCatalog } from "./catalog/mergeCatalog"
import { extractFromFiles } from "./catalog/extractFromFiles"
import {
  isDirectory,
  makePathRegexSafe,
  normalizeRelativePath,
  replacePlaceholders,
  writeFile,
} from "./utils"
import {
  AllCatalogsType,
  CatalogType,
  ExtractedCatalogType,
  ExtractedMessageType,
} from "./types"

const LOCALE = "{locale}"
const LOCALE_SUFFIX_RE = /\{locale\}.*$/

export type MakeOptions = CliExtractOptions & {
  orderBy?: OrderBy
}

export type MakeTemplateOptions = CliExtractTemplateOptions & {
  orderBy?: OrderBy
}

export type MergeOptions = {
  overwrite?: boolean
  files?: string[]
}

export type CatalogProps = {
  name?: string
  path: string
  include: Array<string>
  exclude?: Array<string>
  templatePath?: string
  format: FormatterWrapper
}

export class Catalog {
  name?: string
  path: string
  include: Array<string>
  exclude: Array<string>
  format: FormatterWrapper
  templateFile?: string

  constructor(
    { name, path, include, templatePath, format, exclude = [] }: CatalogProps,
    public config: LinguiConfigNormalized
  ) {
    this.name = name
    this.path = normalizeRelativePath(path)
    this.include = include.map(normalizeRelativePath)
    this.exclude = [this.localeDir, ...exclude.map(normalizeRelativePath)]
    this.format = format
    this.templateFile =
      templatePath ||
      getTemplatePath(this.format.getTemplateExtension(), this.path)
  }

  getFilename(locale: string): string {
    return (
      replacePlaceholders(this.path, { locale }) +
      this.format.getCatalogExtension()
    )
  }

  async make(options: MakeOptions): Promise<AllCatalogsType | false> {
    const nextCatalog = await this.collect({ files: options.files })
    if (!nextCatalog) return false
    const prevCatalogs = await this.readAll()

    const catalogs = this.merge(prevCatalogs, nextCatalog, {
      overwrite: options.overwrite,
      files: options.files,
    })

    // Map over all locales and post-process each catalog
    const cleanAndSort = R.map(
      R.pipe(
        // Clean obsolete messages
        (options.clean ? cleanObsolete : R.identity) as any,
        // Sort messages
        order(options.orderBy)
      )
    ) as unknown as (catalog: AllCatalogsType) => AllCatalogsType

    const sortedCatalogs = cleanAndSort(catalogs)

    const locales = options.locale ? options.locale : this.locales
    await Promise.all(
      locales.map((locale) => this.write(locale, sortedCatalogs[locale]))
    )

    return sortedCatalogs
  }

  async makeTemplate(
    options: MakeTemplateOptions
  ): Promise<CatalogType | false> {
    const catalog = await this.collect({ files: options.files })
    if (!catalog) return false
    const sorted = order<CatalogType>(options.orderBy)(catalog as CatalogType)

    await this.writeTemplate(sorted)
    return sorted
  }

  /**
   * Collect messages from source paths. Return a raw message catalog as JSON.
   */
  async collect(
    options: { files?: string[] } = {}
  ): Promise<ExtractedCatalogType | undefined> {
    let paths = this.sourcePaths
    if (options.files) {
<<<<<<< HEAD
      options.files = options.files.map((p) => normalize(p, false))

=======
      options.files = options.files.map((p) =>
        makePathRegexSafe(normalize(p, false))
      )
>>>>>>> a68fa609
      const regex = new RegExp(options.files.join("|"), "i")
      paths = paths.filter((path: string) => regex.test(normalize(path)))
    }

    return await extractFromFiles(paths, this.config)
  }

  /*
   *
   * prevCatalogs - map of message catalogs in all available languages with translations
   * nextCatalog - language-agnostic catalog with collected messages
   *
   * Note: if a catalog in prevCatalogs is null it means the language is available, but
   * no previous catalog was generated (usually first run).
   *
   * Orthogonal use-cases
   * --------------------
   *
   * Message IDs:
   * - auto-generated IDs: message is used as a key, `defaults` is not set
   * - custom IDs: message is used as `defaults`, custom ID as a key
   *
   * Source locale (defined by `sourceLocale` in config):
   * - catalog for `sourceLocale`: initially, `translation` is prefilled with `defaults`
   *   (for custom IDs) or `key` (for auto-generated IDs)
   * - all other languages: translation is kept empty
   */
  merge(
    prevCatalogs: AllCatalogsType,
    nextCatalog: ExtractedCatalogType,
    options: MergeOptions
  ) {
    return R.mapObjIndexed((prevCatalog, locale) => {
      return mergeCatalog(
        prevCatalog,
        nextCatalog,
        this.config.sourceLocale === locale,
        options
      )
    }, prevCatalogs)
  }

  async getTranslations(locale: string, options: GetTranslationsOptions) {
    return await getTranslationsForCatalog(this, locale, options)
  }

  async write(
    locale: string,
    messages: CatalogType
  ): Promise<[created: boolean, filename: string]> {
    const filename = this.getFilename(locale)

    const created = !fs.existsSync(filename)

    await this.format.write(filename, messages, locale)
    return [created, filename]
  }

  async writeTemplate(messages: CatalogType): Promise<void> {
    const filename = this.templateFile
    await this.format.write(filename, messages, undefined)
  }

  async writeCompiled(
    locale: string,
    compiledCatalog: string,
    namespace?: CompiledCatalogNamespace
  ) {
    let ext: string
    switch (namespace) {
      case "es":
        ext = "mjs"
        break
      case "ts":
      case "json":
        ext = namespace
        break
      default:
        ext = "js"
    }

    const filename = `${replacePlaceholders(this.path, { locale })}.${ext}`
    await writeFile(filename, compiledCatalog)
    return filename
  }

  async read(locale: string): Promise<CatalogType> {
    return await this.format.read(this.getFilename(locale), locale)
  }

  async readAll(): Promise<AllCatalogsType> {
    const res: AllCatalogsType = {}

    await Promise.all(
      this.locales.map(
        async (locale) => (res[locale] = await this.read(locale))
      )
    )

    // statement above will save locales in object in undetermined order
    // resort here to have keys order the same as in locales definition
    return this.locales.reduce<AllCatalogsType>((acc, locale: string) => {
      acc[locale] = res[locale]
      return acc
    }, {})
  }

  async readTemplate(): Promise<CatalogType> {
    const filename = this.templateFile
    return await this.format.read(filename, undefined)
  }

  get sourcePaths() {
    const includeGlobs = this.include.map((includePath) => {
      const isDir = isDirectory(includePath)
      /**
       * glob library results from absolute patterns such as /foo/* are mounted onto the root setting using path.join.
       * On windows, this will by default result in /foo/* matching C:\foo\bar.txt.
       */
      return isDir
        ? normalize(
            path.resolve(
              process.cwd(),
              includePath === "/" ? "" : includePath,
              "**/*.*"
            )
          )
        : includePath
    })

    return globSync(includeGlobs, { ignore: this.exclude, mark: true })
  }

  get localeDir() {
    const localePatternIndex = this.path.indexOf(LOCALE)
    if (localePatternIndex === -1) {
      throw Error(`Invalid catalog path: ${LOCALE} variable is missing`)
    }
    return this.path.substring(0, localePatternIndex)
  }

  get locales() {
    return this.config.locales
  }
}

function getTemplatePath(ext: string, path: string) {
  return path.replace(LOCALE_SUFFIX_RE, "messages" + ext)
}

export const cleanObsolete = R.filter(
  (message: ExtractedMessageType) => !message.obsolete
)

export function order<T extends ExtractedCatalogType>(
  by: OrderBy
): (catalog: T) => T {
  return {
    messageId: orderByMessageId,
    message: orderByMessage,
    origin: orderByOrigin,
  }[by]
}

/**
 * Object keys are in the same order as they were created
 * https://stackoverflow.com/a/31102605/1535540
 */
function orderByMessageId<T extends ExtractedCatalogType>(messages: T): T {
  return Object.keys(messages)
    .sort()
    .reduce((acc, key) => {
      ;(acc as any)[key] = messages[key]
      return acc
    }, {} as T)
}

function orderByOrigin<T extends ExtractedCatalogType>(messages: T): T {
  function getFirstOrigin(messageKey: string) {
    const sortedOrigins = messages[messageKey].origin.sort((a, b) => {
      if (a[0] < b[0]) return -1
      if (a[0] > b[0]) return 1
      return 0
    })
    return sortedOrigins[0]
  }

  return Object.keys(messages)
    .sort((a, b) => {
      const [aFile, aLineNumber] = getFirstOrigin(a)
      const [bFile, bLineNumber] = getFirstOrigin(b)

      if (aFile < bFile) return -1
      if (aFile > bFile) return 1

      if (aLineNumber < bLineNumber) return -1
      if (aLineNumber > bLineNumber) return 1

      return 0
    })
    .reduce((acc, key) => {
      ;(acc as any)[key] = messages[key]
      return acc
    }, {} as T)
}

export function orderByMessage<T extends ExtractedCatalogType>(messages: T): T {
  // hardcoded en-US locale to have consistent sorting
  // @see https://github.com/lingui/js-lingui/pull/1808
  const collator = new Intl.Collator("en-US")

  return Object.keys(messages)
    .sort((a, b) => {
      const aMsg = messages[a].message || ""
      const bMsg = messages[b].message || ""
      return collator.compare(aMsg, bMsg)
    })
    .reduce((acc, key) => {
      ;(acc as any)[key] = messages[key]
      return acc
    }, {} as T)
}<|MERGE_RESOLUTION|>--- conflicted
+++ resolved
@@ -133,14 +133,10 @@
   ): Promise<ExtractedCatalogType | undefined> {
     let paths = this.sourcePaths
     if (options.files) {
-<<<<<<< HEAD
-      options.files = options.files.map((p) => normalize(p, false))
-
-=======
       options.files = options.files.map((p) =>
         makePathRegexSafe(normalize(p, false))
       )
->>>>>>> a68fa609
+
       const regex = new RegExp(options.files.join("|"), "i")
       paths = paths.filter((path: string) => regex.test(normalize(path)))
     }
