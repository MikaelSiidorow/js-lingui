{
  "name": "@lingui/cli",
  "version": "0.0.0-managed-by-release-script",
  "description": "CLI for working wit message catalogs",
  "keywords": [
    "cli",
    "i18n",
    "internationalization",
    "i10n",
    "localization",
    "i9n",
    "translation"
  ],
  "repository": "lingui/js-lingui",
  "bugs": "https://github.com/lingui/js-lingui/issues",
  "license": "MIT",
  "author": {
    "name": "Tomáš Ehrlich",
    "email": "tomas.ehrlich@gmail.com"
  },
  "main": "index.js",
  "bin": {
    "lingui": "./lingui.js"
  },
  "engines": {
    "node": ">=8.0.0"
  },
  "files": [
    "LICENSE",
    "README.md",
    "api",
    "lingui.js",
    "lingui-*.js",
    "*.js.flow"
  ],
  "dependencies": {
    "@babel/generator": "^7.6.4",
    "@babel/parser": "^7.6.4",
    "@babel/plugin-syntax-jsx": "^7.0.0",
    "@babel/runtime": "^7.6.3",
    "@babel/types": "^7.6.3",
    "@lingui/babel-plugin-extract-messages": "0.0.0-managed-by-release-script",
    "@lingui/conf": "0.0.0-managed-by-release-script",
    "babel-plugin-macros": "^2.4.1",
    "bcp-47": "^1.0.5",
    "chalk": "^2.3.0",
    "cli-table": "^0.3.1",
    "commander": "^2.20.0",
    "date-fns": "^1.29.0",
    "fuzzaldrin": "^2.1.0",
    "glob": "^7.1.4",
    "inquirer": "^6.3.1",
    "make-plural": "^4.1.1",
    "messageformat-parser": "^2.0.0",
    "minimatch": "^3.0.4",
    "mkdirp": "^0.5.1",
    "ora": "^3.4.0",
    "pofile": "^1.0.11",
    "pseudolocale": "^1.1.0",
<<<<<<< HEAD
    "ramda": "^0.26.1",
    "typescript": "^3.6.4"
  },
  "peerDependencies": {
    "@babel/core": "^7.0.0"
=======
    "ramda": "^0.26.1"
  },
  "devDependencies": {
    "mockdate": "^2.0.2",
    "typescript": "^2.9.2"
  },
  "peerDependencies": {
    "babel-core": "6.x || ^7.0.0-bridge.0",
    "babel-plugin-macros": "^2.4.2",
    "typescript": "2 || 3"
>>>>>>> 87f56c3e
  }
}<|MERGE_RESOLUTION|>--- conflicted
+++ resolved
@@ -57,13 +57,6 @@
     "ora": "^3.4.0",
     "pofile": "^1.0.11",
     "pseudolocale": "^1.1.0",
-<<<<<<< HEAD
-    "ramda": "^0.26.1",
-    "typescript": "^3.6.4"
-  },
-  "peerDependencies": {
-    "@babel/core": "^7.0.0"
-=======
     "ramda": "^0.26.1"
   },
   "devDependencies": {
@@ -71,9 +64,8 @@
     "typescript": "^2.9.2"
   },
   "peerDependencies": {
-    "babel-core": "6.x || ^7.0.0-bridge.0",
+    "@babel/core": "^7.0.0",
     "babel-plugin-macros": "^2.4.2",
     "typescript": "2 || 3"
->>>>>>> 87f56c3e
   }
 }