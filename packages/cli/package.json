{
  "name": "@lingui/cli",
  "version": "0.0.0-managed-by-release-script",
  "description": "CLI for working wit message catalogs",
  "keywords": [
    "cli",
    "i18n",
    "internationalization",
    "i10n",
    "localization",
    "i9n",
    "translation"
  ],
  "repository": "lingui/js-lingui",
  "bugs": "https://github.com/lingui/js-lingui/issues",
  "license": "MIT",
  "author": {
    "name": "Tomáš Ehrlich",
    "email": "tomas.ehrlich@gmail.com"
  },
  "main": "index.js",
  "bin": {
    "lingui": "./lingui.js"
  },
  "engines": {
    "node": ">=8.0.0"
  },
  "files": [
    "LICENSE",
    "README.md",
    "api",
    "lingui.js",
    "lingui-*.js",
    "*.js.flow"
  ],
  "dependencies": {
    "@babel/core": "^7.1.0",
    "@babel/generator": "^7.0.0",
    "@babel/parser": "^7.1.0",
    "@babel/plugin-syntax-jsx": "^7.0.0",
    "@babel/runtime": "^7.0.0",
    "@babel/types": "^7.0.0",
    "@lingui/babel-plugin-extract-messages": "0.0.0-managed-by-release-script",
    "@lingui/conf": "0.0.0-managed-by-release-script",
<<<<<<< HEAD
    "babel-plugin-macros": "^2.4.1",
    "bcp-47": "^1.0.4",
=======
    "babel-generator": "^6.26.1",
    "babel-plugin-syntax-jsx": "^6.18.0",
    "babel-runtime": "^6.26.0",
    "babel-types": "^6.26.0",
    "babylon": "^6.18.0",
    "bcp-47": "^1.0.5",
>>>>>>> 7ec250e3
    "chalk": "^2.3.0",
    "cli-table": "^0.3.1",
    "commander": "^2.20.0",
    "date-fns": "^1.29.0",
    "fuzzaldrin": "^2.1.0",
    "glob": "^7.1.4",
    "inquirer": "^6.3.1",
    "make-plural": "^4.1.1",
    "messageformat-parser": "^2.0.0",
    "mkdirp": "^0.5.1",
    "opencollective": "^1.0.3",
    "ora": "^3.4.0",
    "pofile": "^1.0.11",
    "pseudolocale": "^1.1.0",
<<<<<<< HEAD
    "ramda": "^0.25.0",
    "typescript": "^3.3.1"
=======
    "ramda": "^0.26.1",
    "typescript": "^2.9.2"
>>>>>>> 7ec250e3
  },
  "devDependencies": {
    "mockdate": "^2.0.2"
  },
  "peerDependencies": {
    "babel-core": "6.x || ^7.0.0-bridge.0"
  }
}<|MERGE_RESOLUTION|>--- conflicted
+++ resolved
@@ -42,17 +42,8 @@
     "@babel/types": "^7.0.0",
     "@lingui/babel-plugin-extract-messages": "0.0.0-managed-by-release-script",
     "@lingui/conf": "0.0.0-managed-by-release-script",
-<<<<<<< HEAD
     "babel-plugin-macros": "^2.4.1",
-    "bcp-47": "^1.0.4",
-=======
-    "babel-generator": "^6.26.1",
-    "babel-plugin-syntax-jsx": "^6.18.0",
-    "babel-runtime": "^6.26.0",
-    "babel-types": "^6.26.0",
-    "babylon": "^6.18.0",
     "bcp-47": "^1.0.5",
->>>>>>> 7ec250e3
     "chalk": "^2.3.0",
     "cli-table": "^0.3.1",
     "commander": "^2.20.0",
@@ -67,13 +58,8 @@
     "ora": "^3.4.0",
     "pofile": "^1.0.11",
     "pseudolocale": "^1.1.0",
-<<<<<<< HEAD
-    "ramda": "^0.25.0",
+    "ramda": "^0.26.1",
     "typescript": "^3.3.1"
-=======
-    "ramda": "^0.26.1",
-    "typescript": "^2.9.2"
->>>>>>> 7ec250e3
   },
   "devDependencies": {
     "mockdate": "^2.0.2"
