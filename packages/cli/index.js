<<<<<<< HEAD
// eslint-disable-next-line
=======
// This file is just used as an entry point for rollup.
// eslint-disable-next-line import/export
>>>>>>> f0bfbc2d
export * from "./src/lingui"<|MERGE_RESOLUTION|>--- conflicted
+++ resolved
@@ -1,7 +1,3 @@
-<<<<<<< HEAD
-// eslint-disable-next-line
-=======
 // This file is just used as an entry point for rollup.
 // eslint-disable-next-line import/export
->>>>>>> f0bfbc2d
 export * from "./src/lingui"