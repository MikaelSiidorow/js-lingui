--- conflicted
+++ resolved
@@ -1,9 +1,5 @@
-<<<<<<< HEAD
 import { defineMessage, t } from "@lingui/core/macro"
-=======
->>>>>>> 17e0af54
 import { i18n } from "@lingui/core"
-import { defineMessage, t } from "@lingui/macro"
 
 const msg = t`Hello world`
 
