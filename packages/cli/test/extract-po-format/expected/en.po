msgid ""
msgstr ""
"POT-Creation-Date: 2023-03-15 10:00+0000\n"
"MIME-Version: 1.0\n"
"Content-Type: text/plain; charset=utf-8\n"
"Content-Transfer-Encoding: 8bit\n"
"X-Generator: @lingui/cli\n"
"Language: en\n"

<<<<<<< HEAD
#. placeholder {0}: user.name
#. placeholder {0}: author.name
#. placeholder {0}: moderator.name
#: fixtures/placeholders.ts:3
#: fixtures/placeholders.ts:4
#: fixtures/placeholders.ts:5
msgid "Hello {0}"
msgstr "Hello {0}"

#. placeholder {0}: user.name
#. placeholder {1}: user ? user.name : null
#: fixtures/placeholders.ts:7
msgid "Hello {userName} {0} {1}"
msgstr "Hello {userName} {0} {1}"
=======
#. js-lingui-explicit-id
#: fixtures/file-a.ts:22
#: fixtures/file-a.ts:23
msgid "addToCart"
msgstr "Add To Cart"
>>>>>>> 17e0af54

#. this is a comment
#: fixtures/file-b.tsx:6
msgid "Hello this is JSX Translation"
msgstr "Hello this is JSX Translation"

#: fixtures/file-b.tsx:11
msgctxt "my context"
msgid "Hello this is JSX Translation"
msgstr "Hello this is JSX Translation"

#: fixtures/file-a.ts:4
msgid "Hello world"
msgstr "Hello world"

#: fixtures/file-a.ts:6
msgctxt "custom context"
msgid "Hello world"
msgstr "Hello world"

#: fixtures/file-a.ts:16
msgid "Message in descriptor"
msgstr "Message in descriptor"

#. js-lingui-explicit-id
#: fixtures/file-b.tsx:15
msgid "jsx.custom.id"
msgstr "This JSX element has custom id"

#. js-lingui-explicit-id
#: fixtures/file-a.ts:11
msgid "custom.id"
msgstr "This message has custom id"<|MERGE_RESOLUTION|>--- conflicted
+++ resolved
@@ -7,7 +7,12 @@
 "X-Generator: @lingui/cli\n"
 "Language: en\n"
 
-<<<<<<< HEAD
+#. js-lingui-explicit-id
+#: fixtures/file-a.ts:22
+#: fixtures/file-a.ts:23
+msgid "addToCart"
+msgstr "Add To Cart"
+
 #. placeholder {0}: user.name
 #. placeholder {0}: author.name
 #. placeholder {0}: moderator.name
@@ -22,13 +27,6 @@
 #: fixtures/placeholders.ts:7
 msgid "Hello {userName} {0} {1}"
 msgstr "Hello {userName} {0} {1}"
-=======
-#. js-lingui-explicit-id
-#: fixtures/file-a.ts:22
-#: fixtures/file-a.ts:23
-msgid "addToCart"
-msgstr "Add To Cart"
->>>>>>> 17e0af54
 
 #. this is a comment
 #: fixtures/file-b.tsx:6
