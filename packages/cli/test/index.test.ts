--- conflicted
+++ resolved
@@ -3,11 +3,7 @@
 import extractExperimentalCommand from "../src/lingui-extract-experimental"
 import { command as compileCommand } from "../src/lingui-compile"
 import fs from "fs/promises"
-<<<<<<< HEAD
-=======
-import os from "os"
-import glob from "glob"
->>>>>>> 8dcb7496
+import { sync } from "glob"
 import nodepath from "path"
 import { makeConfig } from "@lingui/conf"
 import { listingToHumanReadable, readFsToJson } from "../src/tests"
@@ -33,7 +29,7 @@
     force: true,
   })
 
-  if (glob.sync(existingPath).length === 1) {
+  if (sync(existingPath).length === 1) {
     await fs.cp(existingPath, actualPath, { recursive: true })
   }
 
