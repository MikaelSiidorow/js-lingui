{
  "private": true,
  "name": "example-usecase",
  "description": "Example usecase of all features",
  "main": "index.js",
  "author": {
    "name": "Tomáš Ehrlich",
    "email": "tomas.ehrlich@gmail.com"
  },
  "license": "MIT",
  "scripts": {
    "start": "webpack-dev-server --hot",
    "prod": "NODE_ENV=production webpack-dev-server --hot",
    "build": "webpack -p",
    "stats": "webpack -p --json"
  },
  "dependencies": {
<<<<<<< HEAD
    "lingui-cli": "^0.15.0-4",
    "lingui-react": "^1.0.0-1",
=======
    "lingui-cli": "*",
    "lingui-react": "*",
>>>>>>> 61209d6f
    "react": "^15.6.1"
  },
  "devDependencies": {
    "babel-cli": "^6.24.1",
    "babel-loader": "^7.1.0",
    "babel-plugin-syntax-dynamic-import": "^6.18.0",
    "babel-polyfill": "^6.23.0",
    "babel-preset-env": "^1.5.2",
<<<<<<< HEAD
    "babel-preset-lingui-react": "^1.0.0-3",
=======
    "babel-preset-lingui-react": "*",
>>>>>>> 61209d6f
    "babel-preset-react": "^6.24.1",
    "webpack": "^3.0.0",
    "webpack-dev-server": "^2.5.0"
  },
  "babel": {
    "presets": [
      [
        "env",
        {
          "modules": false
        }
      ],
      "react",
      "lingui-react"
    ],
    "plugins": [
      "syntax-dynamic-import",
      "transform-class-properties",
      "transform-object-rest-spread"
    ],
    "env": {
      "test": {
        "plugins": [
          "transform-es2015-modules-commonjs"
        ]
      }
    }
  },
  "lingui": {
    "localeDir": "./locale"
  }
}<|MERGE_RESOLUTION|>--- conflicted
+++ resolved
@@ -15,13 +15,8 @@
     "stats": "webpack -p --json"
   },
   "dependencies": {
-<<<<<<< HEAD
-    "lingui-cli": "^0.15.0-4",
-    "lingui-react": "^1.0.0-1",
-=======
-    "lingui-cli": "*",
-    "lingui-react": "*",
->>>>>>> 61209d6f
+    "lingui-cli": "^0.15.0-6",
+    "lingui-react": "^1.0.0-3",
     "react": "^15.6.1"
   },
   "devDependencies": {
@@ -30,11 +25,7 @@
     "babel-plugin-syntax-dynamic-import": "^6.18.0",
     "babel-polyfill": "^6.23.0",
     "babel-preset-env": "^1.5.2",
-<<<<<<< HEAD
-    "babel-preset-lingui-react": "^1.0.0-3",
-=======
-    "babel-preset-lingui-react": "*",
->>>>>>> 61209d6f
+    "babel-preset-lingui-react": "^1.0.0-5",
     "babel-preset-react": "^6.24.1",
     "webpack": "^3.0.0",
     "webpack-dev-server": "^2.5.0"
