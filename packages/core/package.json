{
  "name": "@lingui/core",
<<<<<<< HEAD
  "version": "4.8.0-next.1",
=======
  "version": "4.11.2",
>>>>>>> 17e0af54
  "sideEffects": false,
  "description": "I18n tools for javascript",
  "main": "./dist/index.cjs",
  "module": "./dist/index.mjs",
  "types": "./dist/index.d.ts",
  "author": {
    "name": "Tomáš Ehrlich",
    "email": "tomas.ehrlich@gmail.com"
  },
  "license": "MIT",
  "keywords": [
    "i18n",
    "i10n",
    "i9n",
    "internationalization",
    "localization",
    "translation",
    "multilingual"
  ],
  "scripts": {
    "build": "unbuild",
    "stub": "unbuild --stub"
  },
  "repository": {
    "type": "git",
    "url": "https://github.com/lingui/js-lingui.git"
  },
  "bugs": {
    "url": "https://github.com/lingui/js-lingui/issues"
  },
  "engines": {
    "node": ">=16.0.0"
  },
  "exports": {
    ".": {
      "require": {
        "types": "./dist/index.d.cts",
        "default": "./dist/index.cjs"
      },
      "import": {
        "types": "./dist/index.d.mts",
        "default": "./dist/index.mjs"
      }
    },
    "./macro": {
      "types": "./macro/index.d.ts",
      "default": "./macro/index.js"
    },
    "./package.json": "./package.json"
  },
  "files": [
    "LICENSE",
    "README.md",
    "dist/",
    "macro/index.d.ts",
    "macro/index.js"
  ],
  "dependencies": {
    "@babel/runtime": "^7.20.13",
<<<<<<< HEAD
    "@lingui/message-utils": "4.8.0-next.1",
=======
    "@lingui/message-utils": "4.11.2",
>>>>>>> 17e0af54
    "unraw": "^3.0.0"
  },
  "devDependencies": {
    "@lingui/jest-mocks": "*",
    "tsd": "^0.26.1",
    "unbuild": "2.0.0"
  },
  "peerDependencies": {
    "@lingui/babel-plugin-lingui-macro": "4.8.0-next.1",
    "babel-plugin-macros": "2 || 3"
  },
  "peerDependenciesMeta": {
    "@lingui/babel-plugin-lingui-macro": {
      "optional": true
    },
    "babel-plugin-macros": {
      "optional": true
    }
  }
}<|MERGE_RESOLUTION|>--- conflicted
+++ resolved
@@ -1,10 +1,6 @@
 {
   "name": "@lingui/core",
-<<<<<<< HEAD
-  "version": "4.8.0-next.1",
-=======
   "version": "4.11.2",
->>>>>>> 17e0af54
   "sideEffects": false,
   "description": "I18n tools for javascript",
   "main": "./dist/index.cjs",
@@ -64,11 +60,7 @@
   ],
   "dependencies": {
     "@babel/runtime": "^7.20.13",
-<<<<<<< HEAD
-    "@lingui/message-utils": "4.8.0-next.1",
-=======
     "@lingui/message-utils": "4.11.2",
->>>>>>> 17e0af54
     "unraw": "^3.0.0"
   },
   "devDependencies": {
@@ -77,7 +69,7 @@
     "unbuild": "2.0.0"
   },
   "peerDependencies": {
-    "@lingui/babel-plugin-lingui-macro": "4.8.0-next.1",
+    "@lingui/babel-plugin-lingui-macro": "4.11.2",
     "babel-plugin-macros": "2 || 3"
   },
   "peerDependenciesMeta": {
