{
  "name": "@lingui/conf",
<<<<<<< HEAD
  "version": "4.8.0-next.1",
=======
  "version": "4.11.2",
>>>>>>> 17e0af54
  "sideEffects": false,
  "description": "Get lingui configuration from package.json",
  "keywords": [
    "lingui",
    "config"
  ],
  "repository": "lingui/js-lingui",
  "bugs": "https://github.com/lingui/js-lingui/issues",
  "license": "MIT",
  "author": {
    "name": "Tomáš Ehrlich",
    "email": "tomas.ehrlich@gmail.com"
  },
  "main": "dist/index.cjs",
  "module": "dist/index.mjs",
  "types": "dist/index.d.ts",
  "engines": {
    "node": ">=16.0.0"
  },
  "scripts": {
    "build": "rimraf ./dist && unbuild",
    "stub": "unbuild --stub"
  },
  "dependencies": {
    "@babel/runtime": "^7.20.13",
    "chalk": "^4.1.0",
    "cosmiconfig": "^8.0.0",
    "jest-validate": "^29.4.3",
    "jiti": "^1.17.1",
    "lodash.get": "^4.4.2"
  },
  "files": [
    "LICENSE",
    "README.md",
    "/dist"
  ],
  "devDependencies": {
    "@lingui/jest-mocks": "*",
    "tsd": "^0.26.1",
    "unbuild": "^2.0.0"
  }
}<|MERGE_RESOLUTION|>--- conflicted
+++ resolved
@@ -1,10 +1,6 @@
 {
   "name": "@lingui/conf",
-<<<<<<< HEAD
-  "version": "4.8.0-next.1",
-=======
   "version": "4.11.2",
->>>>>>> 17e0af54
   "sideEffects": false,
   "description": "Get lingui configuration from package.json",
   "keywords": [
