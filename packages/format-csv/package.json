--- conflicted
+++ resolved
@@ -1,10 +1,6 @@
 {
   "name": "@lingui/format-csv",
-<<<<<<< HEAD
-  "version": "4.8.0-next.1",
-=======
   "version": "4.11.2",
->>>>>>> 17e0af54
   "description": "CSV format for Lingui Catalogs",
   "main": "./dist/csv.cjs",
   "module": "./dist/csv.mjs",
@@ -43,11 +39,7 @@
     "dist/"
   ],
   "dependencies": {
-<<<<<<< HEAD
-    "@lingui/conf": "4.8.0-next.1",
-=======
     "@lingui/conf": "4.11.2",
->>>>>>> 17e0af54
     "papaparse": "^5.4.0"
   },
   "devDependencies": {
