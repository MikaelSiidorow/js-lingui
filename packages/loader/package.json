{
  "name": "@lingui/loader",
  "version": "0.0.0-managed-by-release-script",
  "description": "webpack loader for lingui message catalogs",
  "main": "index.js",
  "author": {
    "name": "Tomáš Ehrlich",
    "email": "tomas.ehrlich@gmail.com"
  },
  "license": "MIT",
  "keywords": [
    "webpack",
    "webpack-loader",
    "i18n",
    "internationalization",
    "i10n",
    "localization",
    "i9n",
    "translation"
  ],
  "repository": {
    "type": "git",
    "url": "https://github.com/lingui/js-lingui.git"
  },
  "bugs": {
    "url": "https://github.com/lingui/js-lingui/issues"
  },
  "engines": {
    "node": ">=8.0.0"
  },
  "dependencies": {
    "@lingui/cli": "0.0.0-managed-by-release-script",
    "@lingui/conf": "0.0.0-managed-by-release-script",
<<<<<<< HEAD
    "ramda": "^0.25.0"
=======
    "babel-runtime": "^6.26.0",
    "ramda": "^0.26.1"
>>>>>>> 7ec250e3
  }
}<|MERGE_RESOLUTION|>--- conflicted
+++ resolved
@@ -31,11 +31,6 @@
   "dependencies": {
     "@lingui/cli": "0.0.0-managed-by-release-script",
     "@lingui/conf": "0.0.0-managed-by-release-script",
-<<<<<<< HEAD
-    "ramda": "^0.25.0"
-=======
-    "babel-runtime": "^6.26.0",
     "ramda": "^0.26.1"
->>>>>>> 7ec250e3
   }
 }