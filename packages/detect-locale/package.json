--- conflicted
+++ resolved
@@ -1,10 +1,6 @@
 {
   "name": "@lingui/detect-locale",
-<<<<<<< HEAD
-  "version": "4.8.0-next.1",
-=======
   "version": "4.11.2",
->>>>>>> 17e0af54
   "sideEffects": false,
   "description": "@Lingui package to help you find the correct browser/server locale",
   "main": "./dist/index.cjs",
